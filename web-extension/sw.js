// Background service worker for Grade-Able
// For now we simulate backend scoring so you can test UI fast.
const api = typeof browser !== "undefined" ? browser : chrome;

// Helper function to send debug messages to content script for logging
function sendDebugLog(tabId, message, data = {}) {
  try {
    api.tabs.sendMessage(tabId, {
      type: "GRADEABLE_DEBUG_LOG",
      data: {
        message,
        details: data,
        timestamp: new Date().toISOString(),
        source: "ServiceWorker",
      },
    });
  } catch (error) {
    // Fallback to console if tab messaging fails
    console.log(`[Grade-Able][SW] ${message}`, data);
  }
}

// Helper function to send error messages to content script for logging
function sendErrorLog(tabId, message, error = {}) {
  try {
    api.tabs.sendMessage(tabId, {
      type: "GRADEABLE_ERROR_LOG",
      data: {
        message,
        error: error.message || error,
        stack: error.stack,
        timestamp: new Date().toISOString(),
        source: "ServiceWorker",
      },
    });
  } catch (err) {
    // Fallback to console if tab messaging fails
    console.error(`[Grade-Able][SW] ${message}`, error);
  }
}

api.runtime.onMessage.addListener((msg, sender) => {
<<<<<<< HEAD
  if (msg?.type === 'GRADEABLE_SCAN' && sender?.tab?.id) {
    console.debug('[Grade-Able][SW] GRADEABLE_SCAN received', {
=======
  if (msg?.type === "GRADEABLE_SCAN" && sender?.tab?.id) {
    sendDebugLog(sender.tab.id, "GRADEABLE_SCAN received", {
>>>>>>> 35182659
      tabId: sender.tab.id,
      resultCount: (msg.results || []).length,
      sample: (msg.results || []).slice(0, 3),
    });

    // Dummy response - replace with backend call when ready
    // const dummy = (msg.results || []).map((r, i) => ({
    //   url: r.url,
    //   grade: ["A", "AA", "AAA", "Fail"][i % 4],
    //   score: Math.floor(Math.random() * 100),
    // }));

    // api.tabs.sendMessage(sender.tab.id, {
    //   type: "GRADEABLE_RESULTS",
    //   data: dummy,
    // });

    // Concurrent processing with individual URL auditing and progressive
    // updates:
    (async () => {
      const results = msg.results || [];
      const tabId = sender.tab.id;

<<<<<<< HEAD
      console.debug('[Grade-Able][SW] Starting concurrent analysis', {
=======
      sendDebugLog(tabId, "Starting concurrent analysis", {
>>>>>>> 35182659
        tabId,
        urlCount: results.length,
        urls: results.slice(0, 3).map((r) => r.url),
      });

      // Track completed analyses for progressive sorting
      const completedAnalyses = new Map();
      let completedCount = 0;

      // Send initial loading state
      api.tabs.sendMessage(tabId, {
<<<<<<< HEAD
        type: 'GRADEABLE_ANALYSIS_STARTED',
=======
        type: "GRADEABLE_ANALYSIS_STARTED",
>>>>>>> 35182659
        data: {
          totalUrls: results.length,
          message: `Starting analysis of ${results.length} URLs...`,
        },
      });

      // Function to analyze a single URL with retry mechanism
      const analyzeUrl = async (searchResult, index) => {
        const maxRetries = 3;
<<<<<<< HEAD
        const retryDelay = 1000;  // 1 second
=======
        const retryDelay = 1000; // 1 second
>>>>>>> 35182659

        for (let attempt = 1; attempt <= maxRetries; attempt++) {
          try {
            const controller = new AbortController();
<<<<<<< HEAD
            const timeoutId = setTimeout(
                () => controller.abort(), 45000);  // 45 second timeout

            console.debug(
                `[Grade-Able][SW] Analyzing URL ${index + 1}/${results.length}`,
                {
                  url: searchResult.url,
                  attempt,
                });

            const res = await fetch('http://localhost:8000/audit', {
              method: 'POST',
              headers: {'Content-Type': 'application/json'},
=======
            const timeoutId = setTimeout(() => controller.abort(), 45000); // 45 second timeout

            sendDebugLog(
              tabId,
              `Analyzing URL ${index + 1}/${results.length}`,
              {
                url: searchResult.url,
                attempt,
              }
            );

            const res = await fetch("http://localhost:8000/audit", {
              method: "POST",
              headers: { "Content-Type": "application/json" },
>>>>>>> 35182659
              body: JSON.stringify({
                url: searchResult.url,
                timeout: 30,
              }),
              signal: controller.signal,
            });

            clearTimeout(timeoutId);

            if (!res.ok) {
              throw new Error(
<<<<<<< HEAD
                  `Server responded with ${res.status}: ${res.statusText}`);
            }

            const data = await res.json();

            if (data.success && data.result) {
              const analysisResult = {
                ...searchResult,
                url: data.result.url,
                grade: data.result.grade,
                score: data.result.score,
                issues: data.result.issues || [],
                analysis_time: data.result.analysis_time_seconds,
                timestamp: data.result.timestamp,
                originalIndex: index,
              };

              completedAnalyses.set(searchResult.url, analysisResult);
              completedCount++;

              console.debug(
                  `[Grade-Able][SW] Analysis completed (${completedCount}/${
                      results.length})`,
                  {
                    url: searchResult.url,
                    grade: data.result.grade,
                    score: data.result.score,
                  });

              // Send progressive update with current completed analyses
              const sortedResults =
                  Array.from(completedAnalyses.values()).sort((a, b) => {
                    // Sort by score (descending), then by grade, then by
                    // original index
                    if (b.score !== a.score) return b.score - a.score;
                    const gradeOrder = {AAA: 4, AA: 3, A: 2, Fail: 1, Error: 0};
                    if (gradeOrder[b.grade] !== gradeOrder[a.grade]) {
                      return gradeOrder[b.grade] - gradeOrder[a.grade];
                    }
                    return a.originalIndex - b.originalIndex;
                  });

              api.tabs.sendMessage(tabId, {
                type: 'GRADEABLE_PROGRESS_UPDATE',
                data: {
                  completed: completedCount,
                  total: results.length,
                  results: sortedResults,
                  isComplete: completedCount === results.length,
                },
              });

              return analysisResult;
            } else {
              throw new Error(data.error || 'Unknown analysis error');
            }
          } catch (err) {
            console.error(
                `[Grade-Able][SW] Analysis attempt ${attempt} failed for ${
                    searchResult.url}:`,
                err);
=======
                `Server responded with ${res.status}: ${res.statusText}`
              );
            }

            const data = await res.json();
            console.debug(
              `[Grade-Able][SW] Received analysis for ${searchResult.url}`,
              { data }
            );

            if (data.success && data.result) {
              const analysisResult = {
                ...searchResult,
                url: data.result.url,
                grade: data.result.grade,
                score: data.result.score,
                issues: data.result.issues || [],
                analysis_time: data.result.analysis_time_seconds,
                timestamp: data.result.timestamp,
                originalIndex: index,
              };

              completedAnalyses.set(searchResult.url, analysisResult);
              completedCount++;

              sendDebugLog(
                tabId,
                `Analysis completed (${completedCount}/${results.length})`,
                {
                  url: searchResult.url,
                  grade: data.result.grade,
                  score: data.result.score,
                }
              );

              // Send progressive update with current completed analyses
              const sortedResults = Array.from(completedAnalyses.values()).sort(
                (a, b) => {
                  // Sort by score (descending), then by grade, then by
                  // original index
                  if (b.score !== a.score) return b.score - a.score;
                  const gradeOrder = { AAA: 4, AA: 3, A: 2, Fail: 1, Error: 0 };
                  if (gradeOrder[b.grade] !== gradeOrder[a.grade]) {
                    return gradeOrder[b.grade] - gradeOrder[a.grade];
                  }
                  return a.originalIndex - b.originalIndex;
                }
              );

              api.tabs.sendMessage(tabId, {
                type: "GRADEABLE_PROGRESS_UPDATE",
                data: {
                  completed: completedCount,
                  total: results.length,
                  results: sortedResults,
                  isComplete: completedCount === results.length,
                },
              });

              return analysisResult;
            } else {
              throw new Error(data.error || "Unknown analysis error");
            }
          } catch (err) {
            sendErrorLog(
              tabId,
              `Analysis attempt ${attempt} failed for ${searchResult.url}`,
              err
            );
>>>>>>> 35182659

            if (attempt === maxRetries) {
              // All retries exhausted, create error result
              const errorResult = {
                ...searchResult,
                url: searchResult.url,
<<<<<<< HEAD
                grade: 'Error',
                score: 0,
                issues: [
                  {
                    component: 'Connection',
                    message: `Failed to analyze after ${maxRetries} attempts: ${
                        err.message}`,
=======
                grade: "Error",
                score: 0,
                issues: [
                  {
                    component: "Connection",
                    message: `Failed to analyze after ${maxRetries} attempts: ${err.message}`,
>>>>>>> 35182659
                    passed: 0,
                    total: 1,
                  },
                ],
                error: err.message,
                originalIndex: index,
              };

              completedAnalyses.set(searchResult.url, errorResult);
              completedCount++;

<<<<<<< HEAD
              console.error(`[Grade-Able][SW] All retries exhausted for ${
                  searchResult.url}`);

              // Send progress update with error result
              const sortedResults =
                  Array.from(completedAnalyses.values()).sort((a, b) => {
                    if (b.score !== a.score) return b.score - a.score;
                    const gradeOrder = {AAA: 4, AA: 3, A: 2, Fail: 1, Error: 0};
                    if (gradeOrder[b.grade] !== gradeOrder[a.grade]) {
                      return gradeOrder[b.grade] - gradeOrder[a.grade];
                    }
                    return a.originalIndex - b.originalIndex;
                  });

              api.tabs.sendMessage(tabId, {
                type: 'GRADEABLE_PROGRESS_UPDATE',
=======
              sendErrorLog(
                tabId,
                `All retries exhausted for ${searchResult.url}`
              );

              // Send progress update with error result
              const sortedResults = Array.from(completedAnalyses.values()).sort(
                (a, b) => {
                  if (b.score !== a.score) return b.score - a.score;
                  const gradeOrder = { AAA: 4, AA: 3, A: 2, Fail: 1, Error: 0 };
                  if (gradeOrder[b.grade] !== gradeOrder[a.grade]) {
                    return gradeOrder[b.grade] - gradeOrder[a.grade];
                  }
                  return a.originalIndex - b.originalIndex;
                }
              );

              api.tabs.sendMessage(tabId, {
                type: "GRADEABLE_PROGRESS_UPDATE",
>>>>>>> 35182659
                data: {
                  completed: completedCount,
                  total: results.length,
                  results: sortedResults,
                  isComplete: completedCount === results.length,
                },
              });

              return errorResult;
            } else {
              // Wait before retrying
              await new Promise((resolve) => setTimeout(resolve, retryDelay));
            }
          }
        }
      };

      // Start concurrent analysis for all URLs
<<<<<<< HEAD
      const analysisPromises =
          results.map((searchResult, index) => analyzeUrl(searchResult, index));
=======
      const analysisPromises = results.map((searchResult, index) =>
        analyzeUrl(searchResult, index)
      );
>>>>>>> 35182659

      try {
        // Wait for all analyses to complete
        await Promise.allSettled(analysisPromises);

        // Send final results with complete sorting
<<<<<<< HEAD
        const finalResults =
            Array.from(completedAnalyses.values()).sort((a, b) => {
              if (b.score !== a.score) return b.score - a.score;
              const gradeOrder = {AAA: 4, AA: 3, A: 2, Fail: 1, Error: 0};
              if (gradeOrder[b.grade] !== gradeOrder[a.grade]) {
                return gradeOrder[b.grade] - gradeOrder[a.grade];
              }
              return a.originalIndex - b.originalIndex;
            });

        console.debug('[Grade-Able][SW] All analyses completed', {
          totalAnalyzed: finalResults.length,
          successfulAnalyses:
              finalResults.filter((r) => r.grade !== 'Error').length,
          averageScore: finalResults.length > 0 ?
              Math.round(
                  finalResults.reduce((sum, r) => sum + r.score, 0) /
                  finalResults.length) :
              0,
        });

        api.tabs.sendMessage(tabId, {
          type: 'GRADEABLE_RESULTS',
          data: finalResults,
          summary: {
            total: finalResults.length,
            successful: finalResults.filter((r) => r.grade !== 'Error').length,
            averageScore: finalResults.length > 0 ?
                Math.round(
                    finalResults.reduce((sum, r) => sum + r.score, 0) /
                    finalResults.length) :
                0,
          },
        });
      } catch (error) {
        console.error(
            '[Grade-Able][SW] Unexpected error during concurrent analysis:',
            error);

        api.tabs.sendMessage(tabId, {
          type: 'GRADEABLE_RESULTS',
=======
        const finalResults = Array.from(completedAnalyses.values()).sort(
          (a, b) => {
            if (b.score !== a.score) return b.score - a.score;
            const gradeOrder = { AAA: 4, AA: 3, A: 2, Fail: 1, Error: 0 };
            if (gradeOrder[b.grade] !== gradeOrder[a.grade]) {
              return gradeOrder[b.grade] - gradeOrder[a.grade];
            }
            return a.originalIndex - b.originalIndex;
          }
        );

        sendDebugLog(tabId, "All analyses completed", {
          totalAnalyzed: finalResults.length,
          successfulAnalyses: finalResults.filter((r) => r.grade !== "Error")
            .length,
          averageScore:
            finalResults.length > 0
              ? Math.round(
                  finalResults.reduce((sum, r) => sum + r.score, 0) /
                    finalResults.length
                )
              : 0,
        });

        api.tabs.sendMessage(tabId, {
          type: "GRADEABLE_RESULTS",
          data: finalResults,
          summary: {
            total: finalResults.length,
            successful: finalResults.filter((r) => r.grade !== "Error").length,
            averageScore:
              finalResults.length > 0
                ? Math.round(
                    finalResults.reduce((sum, r) => sum + r.score, 0) /
                      finalResults.length
                  )
                : 0,
          },
        });
      } catch (error) {
        sendErrorLog(
          tabId,
          "Unexpected error during concurrent analysis",
          error
        );

        api.tabs.sendMessage(tabId, {
          type: "GRADEABLE_RESULTS",
>>>>>>> 35182659
          data: Array.from(completedAnalyses.values()),
          error: `Analysis completed with errors: ${error.message}`,
        });
      }
    })();
  }
});<|MERGE_RESOLUTION|>--- conflicted
+++ resolved
@@ -1,17 +1,17 @@
 // Background service worker for Grade-Able
 // For now we simulate backend scoring so you can test UI fast.
-const api = typeof browser !== "undefined" ? browser : chrome;
+const api = typeof browser !== 'undefined' ? browser : chrome;
 
 // Helper function to send debug messages to content script for logging
 function sendDebugLog(tabId, message, data = {}) {
   try {
     api.tabs.sendMessage(tabId, {
-      type: "GRADEABLE_DEBUG_LOG",
+      type: 'GRADEABLE_DEBUG_LOG',
       data: {
         message,
         details: data,
         timestamp: new Date().toISOString(),
-        source: "ServiceWorker",
+        source: 'ServiceWorker',
       },
     });
   } catch (error) {
@@ -24,13 +24,13 @@
 function sendErrorLog(tabId, message, error = {}) {
   try {
     api.tabs.sendMessage(tabId, {
-      type: "GRADEABLE_ERROR_LOG",
+      type: 'GRADEABLE_ERROR_LOG',
       data: {
         message,
         error: error.message || error,
         stack: error.stack,
         timestamp: new Date().toISOString(),
-        source: "ServiceWorker",
+        source: 'ServiceWorker',
       },
     });
   } catch (err) {
@@ -40,13 +40,8 @@
 }
 
 api.runtime.onMessage.addListener((msg, sender) => {
-<<<<<<< HEAD
   if (msg?.type === 'GRADEABLE_SCAN' && sender?.tab?.id) {
-    console.debug('[Grade-Able][SW] GRADEABLE_SCAN received', {
-=======
-  if (msg?.type === "GRADEABLE_SCAN" && sender?.tab?.id) {
-    sendDebugLog(sender.tab.id, "GRADEABLE_SCAN received", {
->>>>>>> 35182659
+    sendDebugLog(sender.tab.id, 'GRADEABLE_SCAN received', {
       tabId: sender.tab.id,
       resultCount: (msg.results || []).length,
       sample: (msg.results || []).slice(0, 3),
@@ -70,11 +65,7 @@
       const results = msg.results || [];
       const tabId = sender.tab.id;
 
-<<<<<<< HEAD
-      console.debug('[Grade-Able][SW] Starting concurrent analysis', {
-=======
-      sendDebugLog(tabId, "Starting concurrent analysis", {
->>>>>>> 35182659
+      sendDebugLog(tabId, 'Starting concurrent analysis', {
         tabId,
         urlCount: results.length,
         urls: results.slice(0, 3).map((r) => r.url),
@@ -86,11 +77,7 @@
 
       // Send initial loading state
       api.tabs.sendMessage(tabId, {
-<<<<<<< HEAD
         type: 'GRADEABLE_ANALYSIS_STARTED',
-=======
-        type: "GRADEABLE_ANALYSIS_STARTED",
->>>>>>> 35182659
         data: {
           totalUrls: results.length,
           message: `Starting analysis of ${results.length} URLs...`,
@@ -100,22 +87,16 @@
       // Function to analyze a single URL with retry mechanism
       const analyzeUrl = async (searchResult, index) => {
         const maxRetries = 3;
-<<<<<<< HEAD
         const retryDelay = 1000;  // 1 second
-=======
-        const retryDelay = 1000; // 1 second
->>>>>>> 35182659
 
         for (let attempt = 1; attempt <= maxRetries; attempt++) {
           try {
             const controller = new AbortController();
-<<<<<<< HEAD
             const timeoutId = setTimeout(
                 () => controller.abort(), 45000);  // 45 second timeout
 
-            console.debug(
-                `[Grade-Able][SW] Analyzing URL ${index + 1}/${results.length}`,
-                {
+            sendDebugLog(
+                tabId, `Analyzing URL ${index + 1}/${results.length}`, {
                   url: searchResult.url,
                   attempt,
                 });
@@ -123,22 +104,6 @@
             const res = await fetch('http://localhost:8000/audit', {
               method: 'POST',
               headers: {'Content-Type': 'application/json'},
-=======
-            const timeoutId = setTimeout(() => controller.abort(), 45000); // 45 second timeout
-
-            sendDebugLog(
-              tabId,
-              `Analyzing URL ${index + 1}/${results.length}`,
-              {
-                url: searchResult.url,
-                attempt,
-              }
-            );
-
-            const res = await fetch("http://localhost:8000/audit", {
-              method: "POST",
-              headers: { "Content-Type": "application/json" },
->>>>>>> 35182659
               body: JSON.stringify({
                 url: searchResult.url,
                 timeout: 30,
@@ -150,11 +115,13 @@
 
             if (!res.ok) {
               throw new Error(
-<<<<<<< HEAD
                   `Server responded with ${res.status}: ${res.statusText}`);
             }
 
             const data = await res.json();
+            console.debug(
+                `[Grade-Able][SW] Received analysis for ${searchResult.url}`,
+                {data});
 
             if (data.success && data.result) {
               const analysisResult = {
@@ -171,10 +138,9 @@
               completedAnalyses.set(searchResult.url, analysisResult);
               completedCount++;
 
-              console.debug(
-                  `[Grade-Able][SW] Analysis completed (${completedCount}/${
-                      results.length})`,
-                  {
+              sendDebugLog(
+                  tabId,
+                  `Analysis completed (${completedCount}/${results.length})`, {
                     url: searchResult.url,
                     grade: data.result.grade,
                     score: data.result.score,
@@ -208,88 +174,16 @@
               throw new Error(data.error || 'Unknown analysis error');
             }
           } catch (err) {
-            console.error(
-                `[Grade-Able][SW] Analysis attempt ${attempt} failed for ${
-                    searchResult.url}:`,
+            sendErrorLog(
+                tabId,
+                `Analysis attempt ${attempt} failed for ${searchResult.url}`,
                 err);
-=======
-                `Server responded with ${res.status}: ${res.statusText}`
-              );
-            }
-
-            const data = await res.json();
-            console.debug(
-              `[Grade-Able][SW] Received analysis for ${searchResult.url}`,
-              { data }
-            );
-
-            if (data.success && data.result) {
-              const analysisResult = {
-                ...searchResult,
-                url: data.result.url,
-                grade: data.result.grade,
-                score: data.result.score,
-                issues: data.result.issues || [],
-                analysis_time: data.result.analysis_time_seconds,
-                timestamp: data.result.timestamp,
-                originalIndex: index,
-              };
-
-              completedAnalyses.set(searchResult.url, analysisResult);
-              completedCount++;
-
-              sendDebugLog(
-                tabId,
-                `Analysis completed (${completedCount}/${results.length})`,
-                {
-                  url: searchResult.url,
-                  grade: data.result.grade,
-                  score: data.result.score,
-                }
-              );
-
-              // Send progressive update with current completed analyses
-              const sortedResults = Array.from(completedAnalyses.values()).sort(
-                (a, b) => {
-                  // Sort by score (descending), then by grade, then by
-                  // original index
-                  if (b.score !== a.score) return b.score - a.score;
-                  const gradeOrder = { AAA: 4, AA: 3, A: 2, Fail: 1, Error: 0 };
-                  if (gradeOrder[b.grade] !== gradeOrder[a.grade]) {
-                    return gradeOrder[b.grade] - gradeOrder[a.grade];
-                  }
-                  return a.originalIndex - b.originalIndex;
-                }
-              );
-
-              api.tabs.sendMessage(tabId, {
-                type: "GRADEABLE_PROGRESS_UPDATE",
-                data: {
-                  completed: completedCount,
-                  total: results.length,
-                  results: sortedResults,
-                  isComplete: completedCount === results.length,
-                },
-              });
-
-              return analysisResult;
-            } else {
-              throw new Error(data.error || "Unknown analysis error");
-            }
-          } catch (err) {
-            sendErrorLog(
-              tabId,
-              `Analysis attempt ${attempt} failed for ${searchResult.url}`,
-              err
-            );
->>>>>>> 35182659
 
             if (attempt === maxRetries) {
               // All retries exhausted, create error result
               const errorResult = {
                 ...searchResult,
                 url: searchResult.url,
-<<<<<<< HEAD
                 grade: 'Error',
                 score: 0,
                 issues: [
@@ -297,14 +191,6 @@
                     component: 'Connection',
                     message: `Failed to analyze after ${maxRetries} attempts: ${
                         err.message}`,
-=======
-                grade: "Error",
-                score: 0,
-                issues: [
-                  {
-                    component: "Connection",
-                    message: `Failed to analyze after ${maxRetries} attempts: ${err.message}`,
->>>>>>> 35182659
                     passed: 0,
                     total: 1,
                   },
@@ -316,9 +202,8 @@
               completedAnalyses.set(searchResult.url, errorResult);
               completedCount++;
 
-<<<<<<< HEAD
-              console.error(`[Grade-Able][SW] All retries exhausted for ${
-                  searchResult.url}`);
+              sendErrorLog(
+                  tabId, `All retries exhausted for ${searchResult.url}`);
 
               // Send progress update with error result
               const sortedResults =
@@ -333,27 +218,6 @@
 
               api.tabs.sendMessage(tabId, {
                 type: 'GRADEABLE_PROGRESS_UPDATE',
-=======
-              sendErrorLog(
-                tabId,
-                `All retries exhausted for ${searchResult.url}`
-              );
-
-              // Send progress update with error result
-              const sortedResults = Array.from(completedAnalyses.values()).sort(
-                (a, b) => {
-                  if (b.score !== a.score) return b.score - a.score;
-                  const gradeOrder = { AAA: 4, AA: 3, A: 2, Fail: 1, Error: 0 };
-                  if (gradeOrder[b.grade] !== gradeOrder[a.grade]) {
-                    return gradeOrder[b.grade] - gradeOrder[a.grade];
-                  }
-                  return a.originalIndex - b.originalIndex;
-                }
-              );
-
-              api.tabs.sendMessage(tabId, {
-                type: "GRADEABLE_PROGRESS_UPDATE",
->>>>>>> 35182659
                 data: {
                   completed: completedCount,
                   total: results.length,
@@ -372,21 +236,14 @@
       };
 
       // Start concurrent analysis for all URLs
-<<<<<<< HEAD
       const analysisPromises =
           results.map((searchResult, index) => analyzeUrl(searchResult, index));
-=======
-      const analysisPromises = results.map((searchResult, index) =>
-        analyzeUrl(searchResult, index)
-      );
->>>>>>> 35182659
 
       try {
         // Wait for all analyses to complete
         await Promise.allSettled(analysisPromises);
 
         // Send final results with complete sorting
-<<<<<<< HEAD
         const finalResults =
             Array.from(completedAnalyses.values()).sort((a, b) => {
               if (b.score !== a.score) return b.score - a.score;
@@ -397,7 +254,7 @@
               return a.originalIndex - b.originalIndex;
             });
 
-        console.debug('[Grade-Able][SW] All analyses completed', {
+        sendDebugLog(tabId, 'All analyses completed', {
           totalAnalyzed: finalResults.length,
           successfulAnalyses:
               finalResults.filter((r) => r.grade !== 'Error').length,
@@ -422,62 +279,11 @@
           },
         });
       } catch (error) {
-        console.error(
-            '[Grade-Able][SW] Unexpected error during concurrent analysis:',
-            error);
+        sendErrorLog(
+            tabId, 'Unexpected error during concurrent analysis', error);
 
         api.tabs.sendMessage(tabId, {
           type: 'GRADEABLE_RESULTS',
-=======
-        const finalResults = Array.from(completedAnalyses.values()).sort(
-          (a, b) => {
-            if (b.score !== a.score) return b.score - a.score;
-            const gradeOrder = { AAA: 4, AA: 3, A: 2, Fail: 1, Error: 0 };
-            if (gradeOrder[b.grade] !== gradeOrder[a.grade]) {
-              return gradeOrder[b.grade] - gradeOrder[a.grade];
-            }
-            return a.originalIndex - b.originalIndex;
-          }
-        );
-
-        sendDebugLog(tabId, "All analyses completed", {
-          totalAnalyzed: finalResults.length,
-          successfulAnalyses: finalResults.filter((r) => r.grade !== "Error")
-            .length,
-          averageScore:
-            finalResults.length > 0
-              ? Math.round(
-                  finalResults.reduce((sum, r) => sum + r.score, 0) /
-                    finalResults.length
-                )
-              : 0,
-        });
-
-        api.tabs.sendMessage(tabId, {
-          type: "GRADEABLE_RESULTS",
-          data: finalResults,
-          summary: {
-            total: finalResults.length,
-            successful: finalResults.filter((r) => r.grade !== "Error").length,
-            averageScore:
-              finalResults.length > 0
-                ? Math.round(
-                    finalResults.reduce((sum, r) => sum + r.score, 0) /
-                      finalResults.length
-                  )
-                : 0,
-          },
-        });
-      } catch (error) {
-        sendErrorLog(
-          tabId,
-          "Unexpected error during concurrent analysis",
-          error
-        );
-
-        api.tabs.sendMessage(tabId, {
-          type: "GRADEABLE_RESULTS",
->>>>>>> 35182659
           data: Array.from(completedAnalyses.values()),
           error: `Analysis completed with errors: ${error.message}`,
         });
