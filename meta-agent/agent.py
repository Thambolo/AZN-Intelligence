--- conflicted
+++ resolved
@@ -1,11 +1,6 @@
 from fpdf import FPDF
-<<<<<<< HEAD
-# --- PDF REPORT GENERATION ---
-def save_pdf_report(url: str, analysis: dict, ai_feedback: str, filename: str = None):
-=======
 # --- ENHANCED PDF REPORT GENERATION FOR DEVELOPERS ---
 def save_pdf_report(url: str, analysis: dict, ai_result: dict, filename: str = None):
->>>>>>> 6940fa84
     def to_ascii(text):
         # Replace curly quotes and other common Unicode with ASCII equivalents
         replacements = {
@@ -19,72 +14,6 @@
             text = text.replace(uni, asc)
         # Remove any other non-ASCII chars
         return text.encode('ascii', errors='ignore').decode('ascii')
-<<<<<<< HEAD
-    """Save a nicely formatted PDF report for the accessibility analysis."""
-    if filename is None:
-        safe_url = url.replace('https://', '').replace('http://', '').replace('/', '_').replace(':', '_')
-        filename = f"accessibility_report_{safe_url}.pdf"
-    from fpdf import XPos, YPos
-    pdf = FPDF()
-    pdf.add_page()
-    pdf.set_font("Times", 'B', 16)
-    pdf.cell(0, 10, "Accessibility Report", new_x=XPos.LMARGIN, new_y=YPos.NEXT, align="C")
-    pdf.set_font("Times", '', 12)
-    pdf.cell(0, 10, f"URL: {url}", new_x=XPos.LMARGIN, new_y=YPos.NEXT)
-    pdf.cell(0, 10, f"Score: {analysis['score']}/100", new_x=XPos.LMARGIN, new_y=YPos.NEXT)
-    pdf.cell(0, 10, f"Grade: {analysis['grade']}", new_x=XPos.LMARGIN, new_y=YPos.NEXT)
-    pdf.ln(5)
-    pdf.set_font("Times", 'B', 12)
-    pdf.cell(0, 10, "Accessibility Issues:", new_x=XPos.LMARGIN, new_y=YPos.NEXT)
-    pdf.set_font("Times", '', 11)
-    issues = analysis.get('issues', [])
-    filtered = [i for i in issues if i.get('passed', 0) != i.get('total', 1)]
-    if filtered:
-        pdf.set_fill_color(230, 230, 230)
-        pdf.set_font("Times", 'B', 11)
-        pdf.cell(60, 8, to_ascii("Component"), border=1, fill=True)
-        pdf.cell(80, 8, to_ascii("Issue"), border=1, fill=True)
-        pdf.cell(30, 8, to_ascii("Pass/Total"), border=1, new_x=XPos.LMARGIN, new_y=YPos.NEXT, fill=True)
-        pdf.set_font("Times", '', 11)
-        for i in filtered:
-            comp = to_ascii(i.get('component', '')[:28])
-            msg = to_ascii(i.get('message', '')[:38])
-            pt = to_ascii(f"{i.get('passed', 0)}/{i.get('total', 1)}")
-            pdf.cell(60, 8, comp, border=1)
-            pdf.cell(80, 8, msg, border=1)
-            pdf.cell(30, 8, pt, border=1, new_x=XPos.LMARGIN, new_y=YPos.NEXT)
-    else:
-        pdf.cell(0, 8, to_ascii("All accessibility checks passed!"), new_x=XPos.LMARGIN, new_y=YPos.NEXT)
-    pdf.ln(5)
-    pdf.set_font("Times", 'B', 12)
-    pdf.cell(0, 10, to_ascii("AI Accessibility Feedback:"), new_x=XPos.LMARGIN, new_y=YPos.NEXT)
-    pdf.set_font("Times", '', 11)
-    pdf.multi_cell(0, 8, to_ascii(ai_feedback))
-    pdf.output(filename)
-    print(f"PDF report saved to {filename}")
-import openai
-# --- AI TOOL: Analyze accessibility with OpenAI ---
-def ai_accessibility_analysis(html: str, url: str = "") -> dict:
-    """Use OpenAI to analyze HTML for accessibility issues and grade the page."""
-    import os
-    prompt = f"""
-You are an expert in web accessibility and WCAG compliance. Analyze the following HTML for accessibility issues. List specific problems, suggest improvements, and assign a grade (A, AA, AAA) based on WCAG. If possible, provide a short summary for developers and users.
-
-URL: {url}
-HTML:
-{html[:6000]}
-"""
-    # Read from environment or use defaults
-    try:
-        max_tokens = int(os.getenv("max_completion_tokens", 600))
-    except Exception:
-        max_tokens = 600
-    # try:
-    #     temperature = float(os.getenv("TEMPERATURE", 0.2))
-    # except Exception:
-    #     temperature = 0.2
-    model = os.getenv("MODEL", "gpt-5-nano")
-=======
     
     """Save a comprehensive PDF report for developers with AI analysis and improvement suggestions."""
     if filename is None:
@@ -350,23 +279,10 @@
     
     model = os.getenv("MODEL", "gpt-4o-mini-2024-07-18")
     
->>>>>>> 6940fa84
     try:
         client = openai.OpenAI()
         response = client.chat.completions.create(
             model=model,
-<<<<<<< HEAD
-            messages=[{"role": "system", "content": "You are a helpful accessibility auditor."},
-                      {"role": "user", "content": prompt}],
-            max_completion_tokens=max_tokens,
-            # temperature=temperature
-        )
-        content = response.choices[0].message.content.strip()
-        print("\nAI Accessibility Feedback (from ai_accessibility_analysis):\n" + content)
-        return {"ai_feedback": content}
-    except Exception as e:
-        return {"ai_feedback": f"AI analysis failed: {e}"}
-=======
             messages=[
                 {
                     "role": "system", 
@@ -391,7 +307,6 @@
             
     except Exception as e:
         return {"ai_analysis": None, "raw_feedback": f"AI analysis failed: {e}"}
->>>>>>> 6940fa84
 from connectonion import Agent
 import requests
 from bs4 import BeautifulSoup
@@ -404,11 +319,7 @@
 def store_result_json(url: str, grade: str, issues: List[str], score: int, filename: str = "results.json") -> str:
     """Store the accessibility result for a URL in a JSON file."""
     import datetime
-<<<<<<< HEAD
-    timestamp = datetime.datetime.now(datetime.UTC).isoformat()
-=======
     timestamp = datetime.datetime.now(datetime.timezone.utc).isoformat()
->>>>>>> 6940fa84
     new_entry = {
         "timestamp": timestamp,
         "grade": grade,
@@ -713,10 +624,6 @@
 agent = Agent(
     name="webpage_accessibility_grader",
     system_prompt="prompts/accessibility_grader.md",
-<<<<<<< HEAD
-    tools=[scrape_page, analyze_accessibility, ai_accessibility_analysis, format_grade, rerank_results, store_result_json],
-    max_iterations=15
-=======
     tools=[
         scrape_page,
         analyze_accessibility,
@@ -727,7 +634,6 @@
         save_pdf_report
     ],
     max_iterations=20  # Higher for complex analysis tasks
->>>>>>> 6940fa84
 )
 
 # --- 7. EXPORT FUNCTION FOR SERVER ---
@@ -750,19 +656,6 @@
             4. Generate a comprehensive report with grade, score, and issues
             5. Store the results in JSON format
 
-<<<<<<< HEAD
-
-    # Example: Grade a single webpage
-    # url = "https://www.wikipedia.org/"
-    # html = scrape_page(url)
-    # analysis = analyze_accessibility(html)
-    # ai_result = ai_accessibility_analysis(html, url)
-
-    # Store result in JSON (now includes AI feedback)
-    # store_result_json(url, analysis['grade'], analysis['issues'], analysis['score'])
-    # ai_feedback = ai_result.get("ai_feedback", "No AI feedback.")
-    # save_pdf_report(url, analysis, ai_feedback)
-=======
             Return the analysis results in a structured format that includes:
             - URL
             - WCAG grade (A, AA, AAA, or Not Compliant)
@@ -773,7 +666,6 @@
 
             # Use agent.input() to process the request
             agent_response = agent.input(prompt, max_iterations=15)
->>>>>>> 6940fa84
 
             # Parse the agent response to extract structured data
             # For now, we'll create a basic structure - you may want to improve this parsing
@@ -824,31 +716,12 @@
 # --- 8. EXAMPLE USAGE FOR BACKEND ---
 if __name__ == "__main__":
     urls = [
-        # "https://www.wikipedia.org/",
+        "https://www.wikipedia.org/",
         "https://www.example.com/",
-<<<<<<< HEAD
-        # "https://www.apple.com/"
-    ]
-    grades = []
-    for u in urls:
-        h = scrape_page(u)
-        a = analyze_accessibility(h)
-        ai_result = ai_accessibility_analysis(h, u)
-        store_result_json(u, a['grade'], a['issues'], a['score'])
-        grades.append((u, a['grade']))
-    ai_feedback = ai_result.get("ai_feedback", "No AI feedback.")
-    print(f"\nAI Accessibility Feedback for {u}:\n" + ai_feedback)
-    save_pdf_report(u, a, ai_feedback)
-    ranked = rerank_results(grades)
-    print("\nRe-ranked by accessibility:")
-    for url, grade in ranked:
-        print(f"{url}: {grade}")
-=======
     ]
     results = analyze_urls_with_agent(urls)
     for result in results:
         print(f"URL: {result['url']}")
         print(f"Grade: {result['grade']}")
         print(f"Score: {result['score']}")
-        print("---")
->>>>>>> 6940fa84
+        print("---")